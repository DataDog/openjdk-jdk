--- conflicted
+++ resolved
@@ -24,12 +24,7 @@
 /*
  * @test
  * @bug 8136421
-<<<<<<< HEAD
- * @ignore 8158860
  * @requires (vm.simpleArch == "x64" | vm.simpleArch == "sparcv9" | vm.simpleArch == "aarch64")
-=======
- * @requires (os.simpleArch == "x64" | os.simpleArch == "sparcv9" | os.simpleArch == "aarch64")
->>>>>>> c3db7375
  * @library / /testlibrary /test/lib
  * @library ../common/patches
  * @ignore 8158860
